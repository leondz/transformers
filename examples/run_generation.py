--- conflicted
+++ resolved
@@ -193,64 +193,6 @@
         args.length, max_sequence_length=model.config.max_position_embeddings
     )
     logger.info(args)
-<<<<<<< HEAD
-=======
-    if args.model_type in ["ctrl"]:
-        if args.temperature > 0.7:
-            logger.info('CTRL typically works better with lower temperatures (and lower top_k).')
-
-    while True:
-        xlm_lang = None
-        # XLM Language usage detailed in the issues #1414
-        if args.model_type in ["xlm"] and hasattr(tokenizer, 'lang2id') and hasattr(model.config, 'use_lang_emb') \
-                and model.config.use_lang_emb:
-            if args.xlm_lang:
-                language = args.xlm_lang
-            else:
-                language = None
-                while language not in tokenizer.lang2id.keys():
-                    language = input("Using XLM. Select language in " + str(list(tokenizer.lang2id.keys())) + " >>> ")
-            xlm_lang = tokenizer.lang2id[language]
-
-        # XLM masked-language modeling (MLM) models need masked token (see details in sample_sequence)
-        is_xlm_mlm = args.model_type in ["xlm"] and 'mlm' in args.model_name_or_path
-        if is_xlm_mlm:
-            xlm_mask_token = tokenizer.mask_token_id
-        else:
-            xlm_mask_token = None
-
-        raw_text = args.prompt if args.prompt else input("Model prompt >>> ")
-        if args.model_type in ["transfo-xl", "xlnet"]:
-            # Models with memory likes to have a long prompt for short inputs.
-            raw_text = (args.padding_text if args.padding_text else PADDING_TEXT) + raw_text
-        context_tokens = tokenizer.encode(raw_text, add_special_tokens=False)
-        if args.model_type == "ctrl":
-            if not any(context_tokens[0] == x for x in tokenizer.control_codes.values()):
-                logger.info("WARNING! You are not starting your generation from a control code so you won't get good results")
-        out = sample_sequence(
-            model=model,
-            context=context_tokens,
-            num_samples=args.num_samples,
-            length=args.length,
-            temperature=args.temperature,
-            top_k=args.top_k,
-            top_p=args.top_p,
-            repetition_penalty=args.repetition_penalty,
-            is_xlnet=bool(args.model_type == "xlnet"),
-            is_xlm_mlm=is_xlm_mlm,
-            xlm_mask_token=xlm_mask_token,
-            xlm_lang=xlm_lang,
-            device=args.device,
-        )
-        out = out[:, len(context_tokens):].tolist()
-        for o in out:
-            text = tokenizer.decode(o, clean_up_tokenization_spaces=True)
-            if args.stop_token:
-                index =  text.find(args.stop_token)
-                if index == -1:
-                    index = None
-                text = text[:index]
->>>>>>> 8618bf15
 
     prompt_text = args.prompt if args.prompt else input("Model prompt >>> ")
 
@@ -270,9 +212,10 @@
         repetition_penalty=args.repetition_penalty,
     )
 
-    generated_sequence = output_sequences.tolist()
-    text = [tokenizer.decode(seq, clean_up_tokenization_spaces=True) for seq in generated_sequence]
-    # text = text[: text.find(args.stop_token) if args.stop_token else None]
+    # Batch size == 1. to add more examples please use num_return_sequences > 1 
+    generated_sequence = output_sequences[0].tolist()
+    text = tokenizer.decode(generated_sequence, clean_up_tokenization_spaces=True)
+    text = text[: t.find(args.stop_token) if args.stop_token else None]
 
     print(text)
 
