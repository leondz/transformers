--- conflicted
+++ resolved
@@ -18,376 +18,8 @@
 from collections import OrderedDict
 
 from ...utils import logging
-<<<<<<< HEAD
-
-# Add modeling imports here
-from ..albert.modeling_albert import (
-    AlbertForMaskedLM,
-    AlbertForMultipleChoice,
-    AlbertForPreTraining,
-    AlbertForQuestionAnswering,
-    AlbertForSequenceClassification,
-    AlbertForTokenClassification,
-    AlbertModel,
-)
-from ..bart.modeling_bart import (
-    BartForCausalLM,
-    BartForConditionalGeneration,
-    BartForQuestionAnswering,
-    BartForSequenceClassification,
-    BartModel,
-)
-from ..beit.modeling_beit import BeitForImageClassification, BeitModel
-from ..bert.modeling_bert import (
-    BertForMaskedLM,
-    BertForMultipleChoice,
-    BertForNextSentencePrediction,
-    BertForPreTraining,
-    BertForQuestionAnswering,
-    BertForSequenceClassification,
-    BertForTokenClassification,
-    BertLMHeadModel,
-    BertModel,
-)
-from ..bert_generation.modeling_bert_generation import BertGenerationDecoder, BertGenerationEncoder
-from ..big_bird.modeling_big_bird import (
-    BigBirdForCausalLM,
-    BigBirdForMaskedLM,
-    BigBirdForMultipleChoice,
-    BigBirdForPreTraining,
-    BigBirdForQuestionAnswering,
-    BigBirdForSequenceClassification,
-    BigBirdForTokenClassification,
-    BigBirdModel,
-)
-from ..bigbird_pegasus.modeling_bigbird_pegasus import (
-    BigBirdPegasusForCausalLM,
-    BigBirdPegasusForConditionalGeneration,
-    BigBirdPegasusForQuestionAnswering,
-    BigBirdPegasusForSequenceClassification,
-    BigBirdPegasusModel,
-)
-from ..blenderbot.modeling_blenderbot import BlenderbotForCausalLM, BlenderbotForConditionalGeneration, BlenderbotModel
-from ..blenderbot_small.modeling_blenderbot_small import (
-    BlenderbotSmallForCausalLM,
-    BlenderbotSmallForConditionalGeneration,
-    BlenderbotSmallModel,
-)
-from ..camembert.modeling_camembert import (
-    CamembertForCausalLM,
-    CamembertForMaskedLM,
-    CamembertForMultipleChoice,
-    CamembertForQuestionAnswering,
-    CamembertForSequenceClassification,
-    CamembertForTokenClassification,
-    CamembertModel,
-)
-from ..canine.modeling_canine import (
-    CanineForMultipleChoice,
-    CanineForQuestionAnswering,
-    CanineForSequenceClassification,
-    CanineForTokenClassification,
-    CanineModel,
-)
-from ..clip.modeling_clip import CLIPModel
-from ..convbert.modeling_convbert import (
-    ConvBertForMaskedLM,
-    ConvBertForMultipleChoice,
-    ConvBertForQuestionAnswering,
-    ConvBertForSequenceClassification,
-    ConvBertForTokenClassification,
-    ConvBertModel,
-)
-from ..ctrl.modeling_ctrl import CTRLForSequenceClassification, CTRLLMHeadModel, CTRLModel
-from ..deberta.modeling_deberta import (
-    DebertaForMaskedLM,
-    DebertaForQuestionAnswering,
-    DebertaForSequenceClassification,
-    DebertaForTokenClassification,
-    DebertaModel,
-)
-from ..deberta_v2.modeling_deberta_v2 import (
-    DebertaV2ForMaskedLM,
-    DebertaV2ForQuestionAnswering,
-    DebertaV2ForSequenceClassification,
-    DebertaV2ForTokenClassification,
-    DebertaV2Model,
-)
-from ..deit.modeling_deit import DeiTForImageClassification, DeiTForImageClassificationWithTeacher, DeiTModel
-from ..detr.modeling_detr import DetrForObjectDetection, DetrModel
-from ..distilbert.modeling_distilbert import (
-    DistilBertForMaskedLM,
-    DistilBertForMultipleChoice,
-    DistilBertForQuestionAnswering,
-    DistilBertForSequenceClassification,
-    DistilBertForTokenClassification,
-    DistilBertModel,
-)
-from ..dpr.modeling_dpr import DPRQuestionEncoder
-from ..electra.modeling_electra import (
-    ElectraForMaskedLM,
-    ElectraForMultipleChoice,
-    ElectraForPreTraining,
-    ElectraForQuestionAnswering,
-    ElectraForSequenceClassification,
-    ElectraForTokenClassification,
-    ElectraModel,
-)
-from ..encoder_decoder.modeling_encoder_decoder import EncoderDecoderModel
-from ..flaubert.modeling_flaubert import (
-    FlaubertForMultipleChoice,
-    FlaubertForQuestionAnsweringSimple,
-    FlaubertForSequenceClassification,
-    FlaubertForTokenClassification,
-    FlaubertModel,
-    FlaubertWithLMHeadModel,
-)
-from ..fsmt.modeling_fsmt import FSMTForConditionalGeneration, FSMTModel
-from ..funnel.modeling_funnel import (
-    FunnelBaseModel,
-    FunnelForMaskedLM,
-    FunnelForMultipleChoice,
-    FunnelForPreTraining,
-    FunnelForQuestionAnswering,
-    FunnelForSequenceClassification,
-    FunnelForTokenClassification,
-    FunnelModel,
-)
-from ..gpt2.modeling_gpt2 import GPT2ForSequenceClassification, GPT2LMHeadModel, GPT2Model
-from ..gpt_neo.modeling_gpt_neo import GPTNeoForCausalLM, GPTNeoForSequenceClassification, GPTNeoModel
-from ..hubert.modeling_hubert import HubertModel
-from ..ibert.modeling_ibert import (
-    IBertForMaskedLM,
-    IBertForMultipleChoice,
-    IBertForQuestionAnswering,
-    IBertForSequenceClassification,
-    IBertForTokenClassification,
-    IBertModel,
-)
-from ..layoutlm.modeling_layoutlm import (
-    LayoutLMForMaskedLM,
-    LayoutLMForSequenceClassification,
-    LayoutLMForTokenClassification,
-    LayoutLMModel,
-)
-from ..led.modeling_led import (
-    LEDForConditionalGeneration,
-    LEDForQuestionAnswering,
-    LEDForSequenceClassification,
-    LEDModel,
-)
-from ..longformer.modeling_longformer import (
-    LongformerForMaskedLM,
-    LongformerForMultipleChoice,
-    LongformerForQuestionAnswering,
-    LongformerForSequenceClassification,
-    LongformerForTokenClassification,
-    LongformerModel,
-)
-from ..luke.modeling_luke import LukeModel
-from ..lxmert.modeling_lxmert import LxmertForPreTraining, LxmertForQuestionAnswering, LxmertModel
-from ..m2m_100.modeling_m2m_100 import M2M100ForConditionalGeneration, M2M100Model
-from ..marian.modeling_marian import MarianForCausalLM, MarianModel, MarianMTModel
-from ..mbart.modeling_mbart import (
-    MBartForCausalLM,
-    MBartForConditionalGeneration,
-    MBartForQuestionAnswering,
-    MBartForSequenceClassification,
-    MBartModel,
-)
-from ..megatron_bert.modeling_megatron_bert import (
-    MegatronBertForCausalLM,
-    MegatronBertForMaskedLM,
-    MegatronBertForMultipleChoice,
-    MegatronBertForNextSentencePrediction,
-    MegatronBertForPreTraining,
-    MegatronBertForQuestionAnswering,
-    MegatronBertForSequenceClassification,
-    MegatronBertForTokenClassification,
-    MegatronBertModel,
-)
-from ..mobilebert.modeling_mobilebert import (
-    MobileBertForMaskedLM,
-    MobileBertForMultipleChoice,
-    MobileBertForNextSentencePrediction,
-    MobileBertForPreTraining,
-    MobileBertForQuestionAnswering,
-    MobileBertForSequenceClassification,
-    MobileBertForTokenClassification,
-    MobileBertModel,
-)
-from ..mpnet.modeling_mpnet import (
-    MPNetForMaskedLM,
-    MPNetForMultipleChoice,
-    MPNetForQuestionAnswering,
-    MPNetForSequenceClassification,
-    MPNetForTokenClassification,
-    MPNetModel,
-)
-from ..mt5.modeling_mt5 import MT5ForConditionalGeneration, MT5Model
-from ..openai.modeling_openai import OpenAIGPTForSequenceClassification, OpenAIGPTLMHeadModel, OpenAIGPTModel
-from ..pegasus.modeling_pegasus import PegasusForCausalLM, PegasusForConditionalGeneration, PegasusModel
-from ..prophetnet.modeling_prophetnet import ProphetNetForCausalLM, ProphetNetForConditionalGeneration, ProphetNetModel
-from ..rag.modeling_rag import (  # noqa: F401 - need to import all RagModels to be in globals() function
-    RagModel,
-    RagSequenceForGeneration,
-    RagTokenForGeneration,
-)
-from ..reformer.modeling_reformer import (
-    ReformerForMaskedLM,
-    ReformerForQuestionAnswering,
-    ReformerForSequenceClassification,
-    ReformerModel,
-    ReformerModelWithLMHead,
-)
-from ..rembert.modeling_rembert import (
-    RemBertForCausalLM,
-    RemBertForMaskedLM,
-    RemBertForMultipleChoice,
-    RemBertForQuestionAnswering,
-    RemBertForSequenceClassification,
-    RemBertForTokenClassification,
-    RemBertModel,
-)
-from ..retribert.modeling_retribert import RetriBertModel
-from ..roberta.modeling_roberta import (
-    RobertaForCausalLM,
-    RobertaForMaskedLM,
-    RobertaForMultipleChoice,
-    RobertaForQuestionAnswering,
-    RobertaForSequenceClassification,
-    RobertaForTokenClassification,
-    RobertaModel,
-)
-from ..roformer.modeling_roformer import (
-    RoFormerForCausalLM,
-    RoFormerForMaskedLM,
-    RoFormerForMultipleChoice,
-    RoFormerForQuestionAnswering,
-    RoFormerForSequenceClassification,
-    RoFormerForTokenClassification,
-    RoFormerModel,
-)
-from ..speech_to_text.modeling_speech_to_text import Speech2TextForConditionalGeneration, Speech2TextModel
-from ..splinter.modeling_splinter import SplinterForQuestionAnswering, SplinterModel
-from ..squeezebert.modeling_squeezebert import (
-    SqueezeBertForMaskedLM,
-    SqueezeBertForMultipleChoice,
-    SqueezeBertForQuestionAnswering,
-    SqueezeBertForSequenceClassification,
-    SqueezeBertForTokenClassification,
-    SqueezeBertModel,
-)
-from ..t5.modeling_t5 import T5ForConditionalGeneration, T5Model
-from ..tapas.modeling_tapas import (
-    TapasForMaskedLM,
-    TapasForQuestionAnswering,
-    TapasForSequenceClassification,
-    TapasModel,
-)
-from ..transfo_xl.modeling_transfo_xl import TransfoXLForSequenceClassification, TransfoXLLMHeadModel, TransfoXLModel
-from ..visual_bert.modeling_visual_bert import VisualBertForPreTraining, VisualBertModel
-from ..vit.modeling_vit import ViTForImageClassification, ViTModel
-from ..wav2vec2.modeling_wav2vec2 import Wav2Vec2ForMaskedLM, Wav2Vec2ForPreTraining, Wav2Vec2Model
-from ..xlm.modeling_xlm import (
-    XLMForMultipleChoice,
-    XLMForQuestionAnsweringSimple,
-    XLMForSequenceClassification,
-    XLMForTokenClassification,
-    XLMModel,
-    XLMWithLMHeadModel,
-)
-from ..xlm_prophetnet.modeling_xlm_prophetnet import (
-    XLMProphetNetForCausalLM,
-    XLMProphetNetForConditionalGeneration,
-    XLMProphetNetModel,
-)
-from ..xlm_roberta.modeling_xlm_roberta import (
-    XLMRobertaForCausalLM,
-    XLMRobertaForMaskedLM,
-    XLMRobertaForMultipleChoice,
-    XLMRobertaForQuestionAnswering,
-    XLMRobertaForSequenceClassification,
-    XLMRobertaForTokenClassification,
-    XLMRobertaModel,
-)
-from ..xlnet.modeling_xlnet import (
-    XLNetForMultipleChoice,
-    XLNetForQuestionAnsweringSimple,
-    XLNetForSequenceClassification,
-    XLNetForTokenClassification,
-    XLNetLMHeadModel,
-    XLNetModel,
-)
-from .auto_factory import _BaseAutoModelClass, auto_class_update
-from .configuration_auto import (
-    AlbertConfig,
-    BartConfig,
-    BeitConfig,
-    BertConfig,
-    BertGenerationConfig,
-    BigBirdConfig,
-    BigBirdPegasusConfig,
-    BlenderbotConfig,
-    BlenderbotSmallConfig,
-    CamembertConfig,
-    CanineConfig,
-    CLIPConfig,
-    ConvBertConfig,
-    CTRLConfig,
-    DebertaConfig,
-    DebertaV2Config,
-    DeiTConfig,
-    DetrConfig,
-    DistilBertConfig,
-    DPRConfig,
-    ElectraConfig,
-    EncoderDecoderConfig,
-    FlaubertConfig,
-    FSMTConfig,
-    FunnelConfig,
-    GPT2Config,
-    GPTNeoConfig,
-    HubertConfig,
-    IBertConfig,
-    LayoutLMConfig,
-    LEDConfig,
-    LongformerConfig,
-    LukeConfig,
-    LxmertConfig,
-    M2M100Config,
-    MarianConfig,
-    MBartConfig,
-    MegatronBertConfig,
-    MobileBertConfig,
-    MPNetConfig,
-    MT5Config,
-    OpenAIGPTConfig,
-    PegasusConfig,
-    ProphetNetConfig,
-    ReformerConfig,
-    RemBertConfig,
-    RetriBertConfig,
-    RobertaConfig,
-    RoFormerConfig,
-    Speech2TextConfig,
-    SplinterConfig,
-    SqueezeBertConfig,
-    T5Config,
-    TapasConfig,
-    TransfoXLConfig,
-    VisualBertConfig,
-    ViTConfig,
-    Wav2Vec2Config,
-    XLMConfig,
-    XLMProphetNetConfig,
-    XLMRobertaConfig,
-    XLNetConfig,
-)
-=======
 from .auto_factory import _BaseAutoModelClass, _LazyAutoMapping, auto_class_update
 from .configuration_auto import CONFIG_MAPPING_NAMES
->>>>>>> 62ba3b6b
 
 
 logger = logging.get_logger(__name__)
@@ -396,70 +28,6 @@
 MODEL_MAPPING_NAMES = OrderedDict(
     [
         # Base model mapping
-<<<<<<< HEAD
-        (BeitConfig, BeitModel),
-        (RemBertConfig, RemBertModel),
-        (VisualBertConfig, VisualBertModel),
-        (CanineConfig, CanineModel),
-        (RoFormerConfig, RoFormerModel),
-        (CLIPConfig, CLIPModel),
-        (BigBirdPegasusConfig, BigBirdPegasusModel),
-        (DeiTConfig, DeiTModel),
-        (LukeConfig, LukeModel),
-        (DetrConfig, DetrModel),
-        (GPTNeoConfig, GPTNeoModel),
-        (BigBirdConfig, BigBirdModel),
-        (Speech2TextConfig, Speech2TextModel),
-        (ViTConfig, ViTModel),
-        (Wav2Vec2Config, Wav2Vec2Model),
-        (HubertConfig, HubertModel),
-        (M2M100Config, M2M100Model),
-        (ConvBertConfig, ConvBertModel),
-        (LEDConfig, LEDModel),
-        (BlenderbotSmallConfig, BlenderbotSmallModel),
-        (RetriBertConfig, RetriBertModel),
-        (MT5Config, MT5Model),
-        (T5Config, T5Model),
-        (PegasusConfig, PegasusModel),
-        (MarianConfig, MarianMTModel),
-        (MBartConfig, MBartModel),
-        (BlenderbotConfig, BlenderbotModel),
-        (DistilBertConfig, DistilBertModel),
-        (AlbertConfig, AlbertModel),
-        (CamembertConfig, CamembertModel),
-        (XLMRobertaConfig, XLMRobertaModel),
-        (BartConfig, BartModel),
-        (LongformerConfig, LongformerModel),
-        (RobertaConfig, RobertaModel),
-        (LayoutLMConfig, LayoutLMModel),
-        (SqueezeBertConfig, SqueezeBertModel),
-        (BertConfig, BertModel),
-        (OpenAIGPTConfig, OpenAIGPTModel),
-        (GPT2Config, GPT2Model),
-        (MegatronBertConfig, MegatronBertModel),
-        (MobileBertConfig, MobileBertModel),
-        (TransfoXLConfig, TransfoXLModel),
-        (XLNetConfig, XLNetModel),
-        (FlaubertConfig, FlaubertModel),
-        (FSMTConfig, FSMTModel),
-        (XLMConfig, XLMModel),
-        (CTRLConfig, CTRLModel),
-        (ElectraConfig, ElectraModel),
-        (ReformerConfig, ReformerModel),
-        (FunnelConfig, (FunnelModel, FunnelBaseModel)),
-        (LxmertConfig, LxmertModel),
-        (BertGenerationConfig, BertGenerationEncoder),
-        (DebertaConfig, DebertaModel),
-        (DebertaV2Config, DebertaV2Model),
-        (DPRConfig, DPRQuestionEncoder),
-        (XLMProphetNetConfig, XLMProphetNetModel),
-        (ProphetNetConfig, ProphetNetModel),
-        (MPNetConfig, MPNetModel),
-        (TapasConfig, TapasModel),
-        (MarianConfig, MarianModel),
-        (IBertConfig, IBertModel),
-        (SplinterConfig, SplinterModel),
-=======
         ("beit", "BeitModel"),
         ("rembert", "RemBertModel"),
         ("visual_bert", "VisualBertModel"),
@@ -520,7 +88,6 @@
         ("mpnet", "MPNetModel"),
         ("tapas", "TapasModel"),
         ("ibert", "IBertModel"),
->>>>>>> 62ba3b6b
     ]
 )
 
@@ -759,39 +326,6 @@
 MODEL_FOR_QUESTION_ANSWERING_MAPPING_NAMES = OrderedDict(
     [
         # Model for Question Answering mapping
-<<<<<<< HEAD
-        (RemBertConfig, RemBertForQuestionAnswering),
-        (CanineConfig, CanineForQuestionAnswering),
-        (RoFormerConfig, RoFormerForQuestionAnswering),
-        (BigBirdPegasusConfig, BigBirdPegasusForQuestionAnswering),
-        (BigBirdConfig, BigBirdForQuestionAnswering),
-        (ConvBertConfig, ConvBertForQuestionAnswering),
-        (LEDConfig, LEDForQuestionAnswering),
-        (DistilBertConfig, DistilBertForQuestionAnswering),
-        (AlbertConfig, AlbertForQuestionAnswering),
-        (CamembertConfig, CamembertForQuestionAnswering),
-        (BartConfig, BartForQuestionAnswering),
-        (MBartConfig, MBartForQuestionAnswering),
-        (LongformerConfig, LongformerForQuestionAnswering),
-        (XLMRobertaConfig, XLMRobertaForQuestionAnswering),
-        (RobertaConfig, RobertaForQuestionAnswering),
-        (SqueezeBertConfig, SqueezeBertForQuestionAnswering),
-        (BertConfig, BertForQuestionAnswering),
-        (XLNetConfig, XLNetForQuestionAnsweringSimple),
-        (FlaubertConfig, FlaubertForQuestionAnsweringSimple),
-        (MegatronBertConfig, MegatronBertForQuestionAnswering),
-        (MobileBertConfig, MobileBertForQuestionAnswering),
-        (XLMConfig, XLMForQuestionAnsweringSimple),
-        (ElectraConfig, ElectraForQuestionAnswering),
-        (ReformerConfig, ReformerForQuestionAnswering),
-        (FunnelConfig, FunnelForQuestionAnswering),
-        (LxmertConfig, LxmertForQuestionAnswering),
-        (MPNetConfig, MPNetForQuestionAnswering),
-        (DebertaConfig, DebertaForQuestionAnswering),
-        (DebertaV2Config, DebertaV2ForQuestionAnswering),
-        (IBertConfig, IBertForQuestionAnswering),
-        (SplinterConfig, SplinterForQuestionAnswering),
-=======
         ("rembert", "RemBertForQuestionAnswering"),
         ("canine", "CanineForQuestionAnswering"),
         ("roformer", "RoFormerForQuestionAnswering"),
@@ -822,7 +356,6 @@
         ("deberta", "DebertaForQuestionAnswering"),
         ("deberta-v2", "DebertaV2ForQuestionAnswering"),
         ("ibert", "IBertForQuestionAnswering"),
->>>>>>> 62ba3b6b
     ]
 )
 
