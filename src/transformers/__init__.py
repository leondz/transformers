--- conflicted
+++ resolved
@@ -367,14 +367,6 @@
         load_tf_weights_in_openai_gpt,
     )
     from .modeling_pegasus import PegasusForConditionalGeneration
-<<<<<<< HEAD
-    from .modeling_bart import (
-        PretrainedBartModel,
-        BartForSequenceClassification,
-        BartModel,
-        BartForConditionalGeneration,
-        BartForQuestionAnswering,
-=======
     from .modeling_reformer import (
         REFORMER_PRETRAINED_MODEL_ARCHIVE_LIST,
         ReformerAttention,
@@ -384,7 +376,6 @@
         ReformerLayer,
         ReformerModel,
         ReformerModelWithLMHead,
->>>>>>> 461ae868
     )
     from .modeling_retribert import RETRIBERT_PRETRAINED_MODEL_ARCHIVE_LIST, RetriBertModel, RetriBertPreTrainedModel
     from .modeling_roberta import (
